--- conflicted
+++ resolved
@@ -160,13 +160,8 @@
 ifeq ($(WINDOWS),1)
 	EXT = .exe
 	#EXTRA_LD_FLAGS += -mwindows
-<<<<<<< HEAD
-	EXTRA_LD_FLAGS += -fno-stack-protector \
+	BASE_LD_FLAGS += -fno-stack-protector \
 										-lws2_32 -static \
-=======
-	BASE_LD_FLAGS += -fno-stack-protector \
-										-l ws2_32 -static \
->>>>>>> a04fda6a
 										-static-libgcc \
 										-static-libstdc++
 	LIBEXT = .dll
@@ -357,11 +352,7 @@
 # libsmf
 ifeq ($(WINDOWS),1)
 	LIBSMF_CONFIGURE=$(subst gcc,configure,$(CC)) .
-<<<<<<< HEAD
-	LIBSMF_LDFLAGS=-lws2_32
-=======
 	LIBSMF_LDFLAGS="$(BASE_LDFLAGS) -lws2_32"
->>>>>>> a04fda6a
 else
 	LIBSMF_CONFIGURE=./configure
 endif
