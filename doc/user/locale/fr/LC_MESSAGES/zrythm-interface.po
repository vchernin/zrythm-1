# SOME DESCRIPTIVE TITLE.
# Copyright (C) 2019, Alexandros Theodotou
# This file is distributed under the same license as the Zrythm package.
# FIRST AUTHOR <EMAIL@ADDRESS>, 2019.
#
msgid ""
msgstr ""
"Project-Id-Version: Zrythm 0.4\n"
"Report-Msgid-Bugs-To: \n"
<<<<<<< HEAD
"POT-Creation-Date: 2019-09-18 01:11+0100\n"
"PO-Revision-Date: 2019-09-14 11:24+0000\n"
=======
"POT-Creation-Date: 2019-09-09 00:34+0100\n"
"PO-Revision-Date: 2019-09-19 15:33+0000\n"
>>>>>>> 2af6c397
"Last-Translator: Olivier Humbert <trebmuh@tuxfamily.org>\n"
"Language: fr\n"
"Language-Team: French <https://hosted.weblate.org/projects/zrythm"
"/manualzrythm-interface/fr/>\n"
"Plural-Forms: nplurals=2; plural=n > 1\n"
"MIME-Version: 1.0\n"
"Content-Type: text/plain; charset=utf-8\n"
"Content-Transfer-Encoding: 8bit\n"
"Generated-By: Babel 2.7.0\n"

#: ../../zrythm-interface/basic-concepts-and-terminology.rst:6
msgid "Basic Concepts and Terminology"
msgstr "Concepts de base et terminologie"

#: ../../zrythm-interface/basic-concepts-and-terminology.rst:8
msgid ""
"Here are a few terms you should be aware of when using Zrythm. They are "
"explained further in their corresponding chapters."
msgstr ""
"Voici quelques termes que vous devriez connaître lorsque vous utilisez "
"Zrythm. Ils sont expliqués plus en détail dans les chapitres correspondants."

#: ../../zrythm-interface/basic-concepts-and-terminology.rst:11
<<<<<<< HEAD
msgid "Region"
msgstr ""
=======
msgid "Regions"
msgstr "Régions"
>>>>>>> 2af6c397

#: ../../zrythm-interface/basic-concepts-and-terminology.rst:12
msgid ""
"A Region (Clip) is a container for MIDI Notes, audio or other events. "
"Regions can be repeated, like below."
msgstr ""
"Une région (clip) est un conteneur pour les notes MIDI ou l'audio. Voici à "
"quoi ressemble une région dans l'arrangeur."

<<<<<<< HEAD
#: ../../zrythm-interface/basic-concepts-and-terminology.rst:19
msgid ""
"The content of the Regions can be edited in an Editor, such as the Piano "
"Roll, found in the Editor tab in the bottom panel."
=======
#: ../../zrythm-interface/basic-concepts-and-terminology.rst:16
msgid "Regions are edited in the Editor Panel. In this case, the clip is looped."
msgstr ""
"Les régions sont éditées dans le panneau d'édition. Dans ce cas, le clip est "
"bouclé."

#: ../../zrythm-interface/basic-concepts-and-terminology.rst:21
#: ../../zrythm-interface/timeline.rst:6
msgid "Timeline"
msgstr "Ligne temporelle"

#: ../../zrythm-interface/basic-concepts-and-terminology.rst:22
msgid "The Timeline is where the song is arranged, also known as Arranger."
>>>>>>> 2af6c397
msgstr ""
"La ligne temporelle est l'endroit où le morceau est arrangé, également "
"connue sous le nom d'arrangeur."

#: ../../zrythm-interface/basic-concepts-and-terminology.rst:27
msgid "Track"
msgstr "Piste"

#: ../../zrythm-interface/basic-concepts-and-terminology.rst:28
msgid ""
"A Track is a single slot in the Timeline containing various Regions and "
"Automation. It may contain various lanes, such as Automation Lanes. There"
" are some special tracks like the Chord Track and the Marker Track that "
"contain chords and markers respectively."
msgstr ""
"Une piste est un emplacement unique dans la ligne temporelle contenant "
"diverses régions et automatisation. Il peut contenir plusieurs lignes, "
"telles que des lignes d'automatisation. Il y a quelques pistes spéciales "
"comme la piste d'accords et la piste de marqueurs qui contiennent "
"respectivement des accords et des marqueurs."

<<<<<<< HEAD
#: ../../zrythm-interface/basic-concepts-and-terminology.rst:39
#, fuzzy
=======
#: ../../zrythm-interface/basic-concepts-and-terminology.rst:34
#: ../../zrythm-interface/tracklist.rst:6
msgid "Tracklist"
msgstr "Liste des pistes"

#: ../../zrythm-interface/basic-concepts-and-terminology.rst:35
msgid ""
"The Tracklist contains all of the Tracks in the project. It is split into"
" the top (pinned) Tracklist and the bottom (main) Tracklist."
msgstr ""
"La liste de pistes contient toutes les pistes du projet. Elle est divisée en "
"une liste de pistes supérieure (épinglée) et une liste de pistes inférieure "
"(principale)."

#: ../../zrythm-interface/basic-concepts-and-terminology.rst:40
>>>>>>> 2af6c397
msgid "Channel"
msgstr "Canal"

#: ../../zrythm-interface/basic-concepts-and-terminology.rst:40
msgid ""
"A Channel is a single slot in the Mixer. Most types of Tracks have a "
<<<<<<< HEAD
"corresponding Channel, which is used for adjusting the Track's volume, "
"pan and other settings."
=======
"corresponding Channel."
msgstr ""
"Un canal est un emplacement unique dans le mixeur. La plupart des types de "
"pistes ont un canal correspondant."

#: ../../zrythm-interface/basic-concepts-and-terminology.rst:46
#: ../../zrythm-interface/mixer.rst:6
msgid "Mixer"
msgstr "Mixeur"

#: ../../zrythm-interface/basic-concepts-and-terminology.rst:47
msgid ""
"The Mixer contains all of the Channels in the Project and is used to mix "
"the audio signals from each Channel."
>>>>>>> 2af6c397
msgstr ""
"Le mixeur contient tous les canaux du projet et est utilisé pour mixer les "
"signaux audio de chaque canal."

#: ../../zrythm-interface/basic-concepts-and-terminology.rst:49
msgid "Range"
msgstr "Plage"

#: ../../zrythm-interface/basic-concepts-and-terminology.rst:50
msgid "A Range is a selection of time between two positions."
msgstr "Une plage est une sélection de temps entre deux positions."

#: ../../zrythm-interface/basic-concepts-and-terminology.rst:56
msgid "MIDI Note"
msgstr "Note MIDI"

#: ../../zrythm-interface/basic-concepts-and-terminology.rst:57
msgid "MIDI Notes are used to trigger virtual (or hardware) instruments."
msgstr ""
"Les notes MIDI sont utilisées pour déclencher des instruments virtuels (ou "
"matériels)."

#: ../../zrythm-interface/editors.rst:6
msgid "Editors"
msgstr "Éditeurs"

#: ../../zrythm-interface/editors.rst:8
msgid ""
"Zrythm has various editors for editing the various events in the Timeline"
" in detail. These editors appear in the Editor tab in the bottom panel."
msgstr ""
"Zrythm dispose de plusieurs éditeurs pour éditer en détail les différents "
"événements de la ligne temporelle. Ces éditeurs apparaissent dans l'onglet "
"Éditeur du panneau inférieur."

#: ../../zrythm-interface/editors.rst:13
msgid "Piano Roll"
msgstr "Piano Roll"

#: ../../zrythm-interface/editors.rst:15
msgid ""
"The Piano Roll, or MIDI Arranger, is the most commonly used editor. It "
"can be used to edit MIDI regions, which contain MIDI notes. When a MIDI "
"Region is selected, the Editor tab will display the Piano Roll, allowing "
"you to edit that region."
msgstr ""
"Le Piano Roll, ou arrangeur MIDI, est l'éditeur le plus utilisé. Il peut "
"être utilisé pour éditer des régions MIDI, qui contiennent des notes MIDI. "
"Lorsqu'une région MIDI est sélectionnée, l'onglet Éditeur affiche le Piano "
"Roll, vous permettant d'éditer cette région."

#: ../../zrythm-interface/editors.rst:24
msgid "Automation Editor"
msgstr "Éditeur d'automatisation"

#: ../../zrythm-interface/editors.rst:26
msgid ""
"In Zrythm, automation is also enclosed in regions (called Automation "
"Regions). This allows automation to be repeated, much like MIDI Regions. "
"The Automation Editor will appear in the Editor tab when an Automation "
"Region is selected."
msgstr ""
"Dans Zrythm, l'automatisation est également incluse dans les régions ("
"appelées régions d'automatisation). Cela permet de répéter l'automation, un "
"peu comme les régions MIDI. L'éditeur d'automatisation apparaîtra dans "
"l'onglet éditeur lorsqu'une région d'automatisation est sélectionnée."

#: ../../zrythm-interface/editors.rst:34
msgid "This is a work in progress"
msgstr "C'est un travail en cours"

#: ../../zrythm-interface/editors.rst:37
msgid "Chord Editor"
msgstr "Éditeur d'accords"

#: ../../zrythm-interface/editors.rst:39
msgid "The Chord Editor is used for editing Chord Regions."
msgstr "L'éditeur d'accords est utilisé pour éditer les régions d'accords."

#: ../../zrythm-interface/editors.rst:41
msgid "WIP"
msgstr "Travail en cours"

#: ../../zrythm-interface/global-menus.rst:6
msgid "Global Menus"
msgstr "Menus globaux"

#: ../../zrythm-interface/global-menus.rst:8
msgid "Zrythm has the following global menus at the top of its interface."
msgstr "Zrythm a les menus globaux suivants en haut de son interface."

#: ../../zrythm-interface/global-menus.rst:14
msgid "Zrythm icon"
msgstr "Icône Zrythm"

#: ../../zrythm-interface/global-menus.rst:14
msgid "Clicking this will show the About dialog"
msgstr "En cliquant dessus, vous verrez la boîte de dialogue d'à propos"

#: ../../zrythm-interface/global-menus.rst:17
msgid "Home"
msgstr "Accueil"

#: ../../zrythm-interface/global-menus.rst:17
msgid ""
"Contains various buttons and controls that are used often during editing "
"and arranging"
msgstr ""
"Contient divers boutons et contrôles qui sont souvent utilisés lors de "
"l'édition et de l'arrangement"

#: ../../zrythm-interface/global-menus.rst:20
msgid "Project"
msgstr "Projet"

#: ../../zrythm-interface/global-menus.rst:20
msgid ""
"Various project-related actions such as saving, loading and exporting "
"MIDI or audio"
msgstr ""
"Diverses actions liées au projet telles que la sauvegarde, le chargement et "
"l'exportation MIDI ou audio"

#: ../../zrythm-interface/global-menus.rst:23
msgid "View"
msgstr "Affichage"

#: ../../zrythm-interface/global-menus.rst:23
msgid ""
"Controls to change the appearance of Zrythm and its various areas, such "
"as zooming"
msgstr ""
"Contrôles pour changer l'apparence de Zrythm et de ses différentes zones, "
"comme le zoom"

#: ../../zrythm-interface/global-menus.rst:25
msgid "Help"
msgstr "Aide"

#: ../../zrythm-interface/global-menus.rst:26
msgid "Links for reporting bugs, donating, chatting, etc."
msgstr "Liens pour signaler des bogues, faire un don, tchatter, etc."

#: ../../zrythm-interface/intro.rst:6
msgid "Zrythm's Interface"
msgstr "Interface de Zrythm"

#: ../../zrythm-interface/mini-timeline.rst:6
msgid "Timeline Minimap"
msgstr "Mini carte de la ligne temporelle"

#: ../../zrythm-interface/mini-timeline.rst:8
msgid ""
"The timeline minimap is a little box that represents the current visible "
"area of the timeline. It can be moved around and resized to change the "
"visible area."
msgstr ""
"La ligne temporelle minimap est une petite boîte qui représente la zone "
"visible actuelle de la ligne temporelle. Elle peut être déplacée et "
"redimensionnée pour modifier la zone visible."

#: ../../zrythm-interface/mixer.rst:6
msgid "Mixer"
msgstr "Mixeur"

#: ../../zrythm-interface/mixer.rst:8
msgid ""
"The Mixer tab contains the Mixer, where all the visible Channels in the "
"project are shown. The Mixer is used to mix the audio signals from each "
"Channel."
msgstr ""
"L'onglet du mixeur contient le mixeur, où tous les canaux visibles du projet "
"sont affichés."

#: ../../zrythm-interface/ruler.rst:6
msgid "Ruler"
msgstr "Règle"

#: ../../zrythm-interface/ruler.rst:8
msgid ""
"A ruler is used to show the position of events in a given arranger, "
"whether it is the timeline arranger or the piano roll or the sample "
"editor."
msgstr ""
"Une règle est utilisée pour montrer la position des événements dans un "
"arrangeur donné, que ce soit l'arrangeur de ligne temporelle, ou du piano-"
"roll, ou de l'éditeur d'échantillons."

#: ../../zrythm-interface/ruler.rst:15
msgid ""
"The ruler will display more or less information depending on the current "
"zoom level. It will also display the following markers/ indicators."
msgstr ""
"La règle affichera plus ou moins d'informations en fonction du niveau de "
"zoom actuel. Elle affichera également les marqueurs/indicateurs suivants."

#: ../../zrythm-interface/ruler.rst:19
msgid "Cue point"
msgstr ""

#: ../../zrythm-interface/ruler.rst:20
msgid "Displayed as a blue, right-pointing arrow."
msgstr ""

#: ../../zrythm-interface/ruler.rst:21
msgid "Playhead position"
msgstr ""

#: ../../zrythm-interface/ruler.rst:22
msgid "Shown as a grey, down-facing arrow."
msgstr ""

#: ../../zrythm-interface/ruler.rst:30
msgid "Loop points"
msgstr ""

#: ../../zrythm-interface/ruler.rst:24
msgid ""
"Shown as 2 green arrows, and the area between them is shown in bright "
"green if loop is enabled, or grey if disabled. Can be dragged to "
"reposition."
msgstr ""

#: ../../zrythm-interface/ruler.rst:28
msgid ""
"In the timeline arranger, these are the global loop points. In arrangers "
"found in the editor, these are the region loop points."
msgstr ""

#: ../../zrythm-interface/ruler.rst:32
msgid ""
"Clicking and dragging on empty space in the ruler will allow you to "
"reposition the playhead."
msgstr ""

#: ../../zrythm-interface/ruler.rst:35
msgid ""
"Hold :zbutton:`Shift` to disable snapping momentarily while moving things"
" around"
msgstr ""

#: ../../zrythm-interface/status-bar.rst:6
msgid "Status Bar"
msgstr "Barre d'état"

#: ../../zrythm-interface/status-bar.rst:8
msgid ""
"The status bar contains information about the currently active audio "
"backend."
msgstr ""

#: ../../zrythm-interface/timeline.rst:6
msgid "Timeline"
msgstr "Ligne temporelle"

#: ../../zrythm-interface/timeline.rst:8
msgid ""
"The timeline is the main area where the song is composed. It generally "
"consists of a collection of events - mostly regions - that are positioned"
" against time. Some events will open separate windows for further editing"
" when clicked."
msgstr ""

#: ../../zrythm-interface/timeline.rst:16
msgid ""
"The Timeline is split into a top timeline that remains fixed on top, and "
"a scrollable timeline below it. This way you can pin tracks you want to "
"always be visible at the top."
msgstr ""

#: ../../zrythm-interface/tracklist.rst:6
msgid "Tracklist"
msgstr "Liste des pistes"

#: ../../zrythm-interface/tracklist.rst:8
msgid ""
"The Tracklist contains all of the Tracks in the project. It is split into"
" the top (pinned) Tracklist and the bottom (main) Tracklist."
msgstr ""

#: ../../zrythm-interface/transport-bar.rst:6
msgid "Transport Bar"
msgstr "Barre de transport"

#: ../../zrythm-interface/transport-bar.rst:8
msgid ""
"The transport bar contains controls for changing the behavior of "
"playback. It includes the following items."
msgstr ""

#: ../../zrythm-interface/transport-bar.rst:14
msgid "Metronome toggle"
msgstr ""

#: ../../zrythm-interface/transport-bar.rst:15
msgid "Toggles the metronome on/off"
msgstr ""

#: ../../zrythm-interface/transport-bar.rst:16
msgid "BPM"
msgstr "BPM"

#: ../../zrythm-interface/transport-bar.rst:17
msgid "Song tempo (beats per minute)"
msgstr ""

#: ../../zrythm-interface/transport-bar.rst:18
msgid "Playhed"
msgstr ""

#: ../../zrythm-interface/transport-bar.rst:19
msgid "Current playhead position, in bars.beats.sixteenths.ticks"
msgstr ""

#: ../../zrythm-interface/transport-bar.rst:21
msgid "Transport buttons"
msgstr "Boutons de transport"

#: ../../zrythm-interface/transport-bar.rst:21
msgid "Controls for stopping, playback, recording, etc."
msgstr ""

#: ../../zrythm-interface/transport-bar.rst:23
msgid ""
"Widgets like the BPM meter can be changed by clicking and dragging, or by"
" hovering over them with the cursor and scrolling"
msgstr ""

#: ../../zrythm-interface/zrythm-interface-overview.rst:6
msgid "Zrythm Interface Overview"
msgstr "Vue d'ensemble de l'interface de Zrythm"

#: ../../zrythm-interface/zrythm-interface-overview.rst:8
msgid "Zrythm's interface is split into various sub-modules:"
msgstr "L'interface de Zrythm est divisée en différents sous-modules :"

#: ../../zrythm-interface/zrythm-interface-overview.rst:13
msgid "Inspector Panel (1)"
msgstr "Panneau d'inspection (1)"

#: ../../zrythm-interface/zrythm-interface-overview.rst:13
msgid ""
"The inspector panel contains the inspector, which is used to view and "
"change parameters of the currently selected objects."
msgstr ""
"Le panneau d'inspection contient l'inspecteur, qui permet d'afficher et "
"de modifier les paramètres des objets actuellement sélectionnés."

#: ../../zrythm-interface/zrythm-interface-overview.rst:16
msgid "Editor Panel (2)"
msgstr "Panneau d'édition (2)"

#: ../../zrythm-interface/zrythm-interface-overview.rst:16
msgid ""
"The editor panel contains various views that are useful in composing and "
"mixing, such as the Clip Editor and the Mixer."
msgstr ""
"Le panneau d'édition contient divers affichages utiles pour la "
"composition et le mixage, telles que l'éditeur de clips et le mixeur."

#: ../../zrythm-interface/zrythm-interface-overview.rst:19
msgid "Browser Panel (3)"
msgstr "Panneau de navigation (3)"

#: ../../zrythm-interface/zrythm-interface-overview.rst:19
msgid ""
"The browser panel contains the browser, and is used to find plugins "
"and/or audio and MIDI files to drag and drop into the project."
msgstr ""
"Le panneau de navigation contient le navigateur et est utilisé pour "
"trouver des greffons et / ou des fichiers audio et MIDI à glisser-déposer"
" dans le projet."

#: ../../zrythm-interface/zrythm-interface-overview.rst:22
msgid "Arranger Panel (4)"
msgstr "Panneau de l'arrangeur (4)"

#: ../../zrythm-interface/zrythm-interface-overview.rst:22
msgid ""
"This is where the action happens. The main panel mainly consists of the "
"Timeline Arranger and the Project's Tracks on the left side."
msgstr ""
"C'est là que l'action se passe. Le panneau principal se compose "
"principalement de l'arrangeur de la la ligne temporelle et des pistes du "
"projet sur le côté gauche."

#: ../../zrythm-interface/zrythm-interface-overview.rst:25
msgid "Toolbar (5)"
msgstr "Barre d'outils (5)"

#: ../../zrythm-interface/zrythm-interface-overview.rst:25
msgid ""
"There are two main toolbars containing global controls such as BPM and "
"Transport."
msgstr ""
"Il existe deux barres d'outils principales contenant des contrôles "
"globaux comme le BPM et le transport."

#: ../../zrythm-interface/zrythm-interface-overview.rst:28
msgid "Title Bar (6)"
msgstr "Barre de titre (6)"

#: ../../zrythm-interface/zrythm-interface-overview.rst:28
msgid "The Title Bar contains menus with options for various operations."
msgstr ""
"La barre de titre contient des menus avec des options pour diverses "
"opérations."

#: ../../zrythm-interface/zrythm-interface-overview.rst:30
msgid "Status Bar (7)"
msgstr "Barre d'état (7)"

#: ../../zrythm-interface/zrythm-interface-overview.rst:31
msgid ""
"The Status Bar is a helpful bar in the bottom of the program that shows "
"tips based on the currently hovered-over item."
msgstr ""
"La barre d'état est une barre utile au bas du programme qui affiche des "
"astuces basées sur l'élément actuellement survolé."

#~ msgid "Channel Overview"
#~ msgstr "Aperçu du canal"

#~ msgid "Controls"
#~ msgstr "Contrôles"

#~ msgid "Fader"
#~ msgstr "Fader"

#~ msgid "Meters"
#~ msgstr "Mesureurs"

#~ msgid "Plugin Strip"
#~ msgstr "Tranche de greffon"

#~ msgid "Grid Controls"
#~ msgstr "Contrôles de la grille"

#~ msgid "Zoom Controls"
#~ msgstr "Contrôles du zoom"

#~ msgid "MIDI Arranger"
#~ msgstr "Arrangeur MIDI"

#~ msgid "MIDI Modifier Editor"
#~ msgstr "Éditeur de modificateur MIDI"

#~ msgid "Edit"
#~ msgstr "Éditer"

#~ msgid "File"
#~ msgstr "Fichier"

#~ msgid "Main Menu"
#~ msgstr "Menu principal"

#~ msgid "Monitor"
#~ msgstr "Moniteur"

#~ msgid "Toolbox"
#~ msgstr "Boîte à outils"

#~ msgid "Regions"
#~ msgstr ""

#~ msgid ""
#~ "A Region (Clip) is a container for"
#~ " MIDI Notes or audio. This is "
#~ "what a Region looks like in the"
#~ " arranger."
#~ msgstr ""

#~ msgid ""
#~ "Regions are edited in the Editor "
#~ "Panel. In this case, the clip is"
#~ " looped."
#~ msgstr ""

#~ msgid "The Timeline is where the song is arranged, also known as Arranger."
#~ msgstr ""

#~ msgid ""
#~ "A Channel is a single slot in "
#~ "the Mixer. Most types of Tracks "
#~ "have a corresponding Channel."
#~ msgstr ""

#~ msgid ""
#~ "The Mixer contains all of the "
#~ "Channels in the Project and is "
#~ "used to mix the audio signals from"
#~ " each Channel."
#~ msgstr ""

#~ msgid ""
#~ "The Mixer tab contains the Mixer, "
#~ "where all the visible Channels in "
#~ "the project are shown."
#~ msgstr ""
<|MERGE_RESOLUTION|>--- conflicted
+++ resolved
@@ -7,13 +7,8 @@
 msgstr ""
 "Project-Id-Version: Zrythm 0.4\n"
 "Report-Msgid-Bugs-To: \n"
-<<<<<<< HEAD
 "POT-Creation-Date: 2019-09-18 01:11+0100\n"
-"PO-Revision-Date: 2019-09-14 11:24+0000\n"
-=======
-"POT-Creation-Date: 2019-09-09 00:34+0100\n"
 "PO-Revision-Date: 2019-09-19 15:33+0000\n"
->>>>>>> 2af6c397
 "Last-Translator: Olivier Humbert <trebmuh@tuxfamily.org>\n"
 "Language: fr\n"
 "Language-Team: French <https://hosted.weblate.org/projects/zrythm"
@@ -37,13 +32,8 @@
 "Zrythm. Ils sont expliqués plus en détail dans les chapitres correspondants."
 
 #: ../../zrythm-interface/basic-concepts-and-terminology.rst:11
-<<<<<<< HEAD
 msgid "Region"
 msgstr ""
-=======
-msgid "Regions"
-msgstr "Régions"
->>>>>>> 2af6c397
 
 #: ../../zrythm-interface/basic-concepts-and-terminology.rst:12
 msgid ""
@@ -53,26 +43,10 @@
 "Une région (clip) est un conteneur pour les notes MIDI ou l'audio. Voici à "
 "quoi ressemble une région dans l'arrangeur."
 
-<<<<<<< HEAD
 #: ../../zrythm-interface/basic-concepts-and-terminology.rst:19
 msgid ""
 "The content of the Regions can be edited in an Editor, such as the Piano "
 "Roll, found in the Editor tab in the bottom panel."
-=======
-#: ../../zrythm-interface/basic-concepts-and-terminology.rst:16
-msgid "Regions are edited in the Editor Panel. In this case, the clip is looped."
-msgstr ""
-"Les régions sont éditées dans le panneau d'édition. Dans ce cas, le clip est "
-"bouclé."
-
-#: ../../zrythm-interface/basic-concepts-and-terminology.rst:21
-#: ../../zrythm-interface/timeline.rst:6
-msgid "Timeline"
-msgstr "Ligne temporelle"
-
-#: ../../zrythm-interface/basic-concepts-and-terminology.rst:22
-msgid "The Timeline is where the song is arranged, also known as Arranger."
->>>>>>> 2af6c397
 msgstr ""
 "La ligne temporelle est l'endroit où le morceau est arrangé, également "
 "connue sous le nom d'arrangeur."
@@ -94,51 +68,16 @@
 "comme la piste d'accords et la piste de marqueurs qui contiennent "
 "respectivement des accords et des marqueurs."
 
-<<<<<<< HEAD
 #: ../../zrythm-interface/basic-concepts-and-terminology.rst:39
 #, fuzzy
-=======
-#: ../../zrythm-interface/basic-concepts-and-terminology.rst:34
-#: ../../zrythm-interface/tracklist.rst:6
-msgid "Tracklist"
-msgstr "Liste des pistes"
-
-#: ../../zrythm-interface/basic-concepts-and-terminology.rst:35
-msgid ""
-"The Tracklist contains all of the Tracks in the project. It is split into"
-" the top (pinned) Tracklist and the bottom (main) Tracklist."
-msgstr ""
-"La liste de pistes contient toutes les pistes du projet. Elle est divisée en "
-"une liste de pistes supérieure (épinglée) et une liste de pistes inférieure "
-"(principale)."
-
-#: ../../zrythm-interface/basic-concepts-and-terminology.rst:40
->>>>>>> 2af6c397
 msgid "Channel"
 msgstr "Canal"
 
 #: ../../zrythm-interface/basic-concepts-and-terminology.rst:40
 msgid ""
 "A Channel is a single slot in the Mixer. Most types of Tracks have a "
-<<<<<<< HEAD
 "corresponding Channel, which is used for adjusting the Track's volume, "
 "pan and other settings."
-=======
-"corresponding Channel."
-msgstr ""
-"Un canal est un emplacement unique dans le mixeur. La plupart des types de "
-"pistes ont un canal correspondant."
-
-#: ../../zrythm-interface/basic-concepts-and-terminology.rst:46
-#: ../../zrythm-interface/mixer.rst:6
-msgid "Mixer"
-msgstr "Mixeur"
-
-#: ../../zrythm-interface/basic-concepts-and-terminology.rst:47
-msgid ""
-"The Mixer contains all of the Channels in the Project and is used to mix "
-"the audio signals from each Channel."
->>>>>>> 2af6c397
 msgstr ""
 "Le mixeur contient tous les canaux du projet et est utilisé pour mixer les "
 "signaux audio de chaque canal."
