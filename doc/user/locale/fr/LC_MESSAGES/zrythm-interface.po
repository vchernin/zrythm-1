# SOME DESCRIPTIVE TITLE.
# Copyright (C) 2019, Alexandros Theodotou
# This file is distributed under the same license as the Zrythm package.
# FIRST AUTHOR <EMAIL@ADDRESS>, 2019.
#
msgid ""
msgstr ""
"Project-Id-Version: Zrythm 0.4\n"
"Report-Msgid-Bugs-To: \n"
<<<<<<< HEAD
"POT-Creation-Date: 2020-09-29 18:03+0100\n"
"PO-Revision-Date: 2020-06-05 11:41+0000\n"
=======
"POT-Creation-Date: 2020-09-26 22:46+0100\n"
"PO-Revision-Date: 2020-09-29 22:22+0000\n"
>>>>>>> 503b207b
"Last-Translator: Sahaathyva <sahaa.thyva@laposte.net>\n"
"Language-Team: French <https://hosted.weblate.org/projects/zrythm/"
"manualzrythm-interface/fr/>\n"
"Language: fr\n"
"MIME-Version: 1.0\n"
"Content-Type: text/plain; charset=utf-8\n"
"Content-Transfer-Encoding: 8bit\n"
"Plural-Forms: nplurals=2; plural=n > 1;\n"
"X-Generator: Weblate 4.3-dev\n"
"Generated-By: Babel 2.8.0\n"

#: ../../zrythm-interface/bottom-panel.rst:8
msgid "Bottom Panel"
msgstr ""

#: ../../zrythm-interface/bottom-panel.rst:10
msgid ""
"The bottom panel contains various editors (such as the piano roll and "
"automation editor) as well as the mixer and chord pads."
msgstr ""

#: ../../zrythm-interface/bottom-panel.rst:18
#, fuzzy
msgid "Editor"
msgstr "Éditeurs"

#: ../../zrythm-interface/bottom-panel.rst:19
msgid ""
"The Editor tab contains an arranger for editing regions, as well as "
"various controls that vary depending on the type of region selected."
msgstr ""

#: ../../zrythm-interface/bottom-panel.rst:26
msgid "Editing inside the Editor tab is covered in :ref:`editors`."
msgstr ""

#: ../../zrythm-interface/bottom-panel.rst:29
msgid "Piano Roll"
msgstr "Piano Roll"

#: ../../zrythm-interface/bottom-panel.rst:31
msgid ""
"The Piano Roll, or MIDI Arranger, is the most commonly used editor. It "
"can be used to edit MIDI regions, which contain MIDI notes. When a MIDI "
"Region is selected, the Editor tab will display the Piano Roll, allowing "
"you to edit that region."
msgstr ""
"Le Piano Roll, ou arrangeur MIDI, est l'éditeur le plus utilisé. Il peut "
"être utilisé pour éditer des régions MIDI, qui contiennent des notes "
"MIDI. Lorsqu'une région MIDI est sélectionnée, l'onglet Éditeur affiche "
"le Piano Roll, vous permettant d'éditer cette région."

#: ../../zrythm-interface/bottom-panel.rst:40
msgid "The piano roll is covered in detail in :ref:`piano-roll`."
msgstr ""

#: ../../zrythm-interface/bottom-panel.rst:43
msgid "Automation Editor"
msgstr "Éditeur d'automatisation"

#: ../../zrythm-interface/bottom-panel.rst:45
msgid ""
"In Zrythm, automation is also enclosed in regions (called Automation "
"Regions). This allows automation to be repeated, much like MIDI Regions. "
"The Automation Editor will appear in the Editor tab when an Automation "
"Region is selected."
msgstr ""
"Dans Zrythm, l'automatisation est également incluse dans les régions "
"(appelées régions d'automatisation). Cela permet de répéter l'automation,"
" un peu comme les régions MIDI. L'éditeur d'automatisation apparaîtra "
"dans l'onglet éditeur lorsqu'une région d'automatisation est "
"sélectionnée."

#: ../../zrythm-interface/bottom-panel.rst:53
msgid "The automation editor is covered in detail in :ref:`automation-editor`."
msgstr ""

#: ../../zrythm-interface/bottom-panel.rst:57
#, fuzzy
msgid "Audio Editor"
msgstr "Éditeur d'automatisation"

#: ../../zrythm-interface/bottom-panel.rst:58
msgid ""
"The audio editor is used to view the contents of audio regions. The audio"
" editor will appear in the Editor tab when an audio region is selected."
msgstr ""

#: ../../zrythm-interface/bottom-panel.rst:66
msgid "The audio editor is covered in detail in :ref:`audio-editor`."
msgstr ""

#: ../../zrythm-interface/bottom-panel.rst:70
msgid "Chord Editor"
msgstr "Éditeur d'accords"

#: ../../zrythm-interface/bottom-panel.rst:71
msgid ""
"The chord editor is used for editing chord regions. It will appear in the"
" Editor tab when a chord region is selected in the chord track."
msgstr ""

#: ../../zrythm-interface/bottom-panel.rst:78
msgid "The chord editor is covered in detail in :ref:`chord-editor`."
msgstr ""

#: ../../zrythm-interface/bottom-panel.rst:82
msgid "Mixer"
msgstr "Mixeur"

#: ../../zrythm-interface/bottom-panel.rst:83
msgid ""
"The Mixer tab contains each channel and various controls for changing the"
" signal as it passes through the channel."
msgstr ""

#: ../../zrythm-interface/bottom-panel.rst:89
msgid "Mixing is covered in :ref:`mixing`."
msgstr ""

#: ../../zrythm-interface/intro.rst:6
msgid "Interface"
msgstr "Interface"

#: ../../zrythm-interface/left-panel.rst:8
msgid "Left Panel"
msgstr ""

#: ../../zrythm-interface/left-panel.rst:10
msgid "The left panel contains the inspectors and track visibility options."
msgstr ""

#: ../../zrythm-interface/left-panel.rst:17
msgid "Track Inspector"
msgstr ""

#: ../../zrythm-interface/left-panel.rst:19
msgid ""
"The first tab is the track inspector, which shows various options about "
"the selected track."
msgstr ""

#: ../../zrythm-interface/left-panel.rst:22
msgid "See :ref:`track-inspector` for more details."
msgstr ""

#: ../../zrythm-interface/left-panel.rst:25
msgid "Plugin Inspector"
msgstr ""

#: ../../zrythm-interface/left-panel.rst:26
msgid "The plugin inspector shows various options for the selected plugin."
msgstr ""

#: ../../zrythm-interface/left-panel.rst:33
msgid "Plugin Properties"
msgstr "Propriétés de greffon"

#: ../../zrythm-interface/left-panel.rst:34
msgid ""
"The plugin properties show the name and type of the plugin, as well as "
"preset and bank selectors."
msgstr ""

#: ../../zrythm-interface/left-panel.rst:41
msgid "Plugin Ports"
msgstr ""

#: ../../zrythm-interface/left-panel.rst:42
msgid "These are the ports that the plugin has."
msgstr ""

#: ../../zrythm-interface/left-panel.rst:47
msgid ""
"Control input ports can be changed by clicking and dragging, and can also"
" be automated using automation tracks. Ports can be routed to other ports"
" anywhere within Zrythm by double clicking on them."
msgstr ""

#: ../../zrythm-interface/left-panel.rst:52
msgid "Ports are explained in more detail in :ref:`ports`."
msgstr ""

#: ../../zrythm-interface/left-panel.rst:54
msgid ""
"Depending on the type of plugin, there may be different categories of "
"ports being shown."
msgstr ""

#: ../../zrythm-interface/left-panel.rst:58
msgid "Track Visibility"
msgstr ""

#: ../../zrythm-interface/left-panel.rst:60
msgid "See :ref:`track-visibility`."
msgstr ""

#: ../../zrythm-interface/main-toolbar.rst:8
msgid "Main Toolbar"
msgstr ""

#: ../../zrythm-interface/main-toolbar.rst:10
msgid ""
"The main toolbar contains global actions, such as saving and loading a "
"project or opening the preferences window."
msgstr ""

#: ../../zrythm-interface/main-toolbar.rst:17
msgid "About Dialog"
msgstr ""

#: ../../zrythm-interface/main-toolbar.rst:19
msgid ""
"Clicking the Zrythm icon will show the About dialog, which contains "
"information about authors and copyright."
msgstr ""

#: ../../zrythm-interface/main-toolbar.rst:26
msgid "Global Menus"
msgstr "Menus globaux"

#: ../../zrythm-interface/main-toolbar.rst:27
msgid "Zrythm has the following global menus at the top of its interface."
msgstr "Zrythm a les menus globaux suivants en haut de son interface."

#: ../../zrythm-interface/main-toolbar.rst:31
msgid "Edit Menu"
msgstr ""

#: ../../zrythm-interface/main-toolbar.rst:32
#, fuzzy
msgid ""
"The Edit menu has various buttons and controls that are used often during"
" editing and arranging."
msgstr ""
"Contient divers boutons et contrôles qui sont souvent utilisés lors de "
"l'édition et de l'arrangement"

#: ../../zrythm-interface/main-toolbar.rst:35
msgid "The :ref:`editing` chapter explains these controls in detail."
msgstr ""

#: ../../zrythm-interface/main-toolbar.rst:39
#, fuzzy
msgid "Project Menu"
msgstr "Projet"

#: ../../zrythm-interface/main-toolbar.rst:40
#, fuzzy
msgid ""
"The Project menu contains various project-related actions such as saving,"
" loading and exporting MIDI or audio."
msgstr ""
"Diverses actions liées au projet telles que la sauvegarde, le chargement "
"et l'exportation MIDI ou audio"

#: ../../zrythm-interface/main-toolbar.rst:45
#, fuzzy
msgid "New Project"
msgstr "Projet"

#: ../../zrythm-interface/main-toolbar.rst:46
msgid "Create a new project."
msgstr ""

#: ../../zrythm-interface/main-toolbar.rst:49
msgid "Save"
msgstr ""

#: ../../zrythm-interface/main-toolbar.rst:50
msgid "Save the current project at its current location."
msgstr ""

#: ../../zrythm-interface/main-toolbar.rst:53
msgid "Save As"
msgstr ""

#: ../../zrythm-interface/main-toolbar.rst:54
msgid "Save the current project at a new location."
msgstr ""

#: ../../zrythm-interface/main-toolbar.rst:57
msgid "Load"
msgstr ""

#: ../../zrythm-interface/main-toolbar.rst:58
msgid "Load a project."
msgstr ""

#: ../../zrythm-interface/main-toolbar.rst:61
msgid "Export As"
msgstr ""

#: ../../zrythm-interface/main-toolbar.rst:62
msgid ""
"Export the project as audio or MIDI. See :ref:`export-audio-and-midi` for"
" more details."
msgstr ""

#: ../../zrythm-interface/main-toolbar.rst:66
msgid "Export Graph"
msgstr "Exporter le graph sous"

#: ../../zrythm-interface/main-toolbar.rst:67
msgid ""
"Export the routing graph as an image or .dot graph. See :ref:`export-"
"routing-graph` for more details."
msgstr ""

#: ../../zrythm-interface/main-toolbar.rst:70
msgid "For more information about projects, see the :ref:`projects` chapter."
msgstr ""

#: ../../zrythm-interface/main-toolbar.rst:74
msgid "View Menu"
msgstr ""

#: ../../zrythm-interface/main-toolbar.rst:75
#, fuzzy
msgid ""
"The View menu contains controls to change the appearance of Zrythm and "
"its various areas, such as zooming."
msgstr ""
"Contrôles pour changer l'apparence de Zrythm et de ses différentes zones,"
" comme le zoom"

#: ../../zrythm-interface/main-toolbar.rst:79
msgid "Zoom In"
msgstr ""

#: ../../zrythm-interface/main-toolbar.rst:80
msgid "Zooms in."
msgstr ""

#: ../../zrythm-interface/main-toolbar.rst:83
msgid "Zoom Out"
msgstr ""

#: ../../zrythm-interface/main-toolbar.rst:84
msgid "Zooms out."
msgstr ""

#: ../../zrythm-interface/main-toolbar.rst:87
msgid "Original Size"
msgstr ""

#: ../../zrythm-interface/main-toolbar.rst:88
msgid "Zooms back to the default zoom level."
msgstr ""

#: ../../zrythm-interface/main-toolbar.rst:91
msgid "Best Fit"
msgstr ""

#: ../../zrythm-interface/main-toolbar.rst:92
msgid ""
"Zooms in or out as much as required to show all of the events in the "
"timeline."
msgstr ""

#: ../../zrythm-interface/main-toolbar.rst:96
msgid "Toggle Left/Right/Bottom Panels"
msgstr ""

#: ../../zrythm-interface/main-toolbar.rst:97
msgid "Toggles the panel's visibility."
msgstr ""

#: ../../zrythm-interface/main-toolbar.rst:100
msgid "Toggle Timeline Visibility"
msgstr ""

#: ../../zrythm-interface/main-toolbar.rst:101
msgid "Toggles the timeline's visibility."
msgstr ""

#: ../../zrythm-interface/main-toolbar.rst:104
msgid "Help Menu"
msgstr ""

#: ../../zrythm-interface/main-toolbar.rst:105
#, fuzzy
msgid ""
"The Help menu contains links for reporting bugs, donating, chatting and "
"other useful links."
msgstr "Liens pour signaler des bogues, faire un don, tchatter, etc."

#: ../../zrythm-interface/main-toolbar.rst:109
msgid "Chat"
msgstr ""

#: ../../zrythm-interface/main-toolbar.rst:110
msgid "Join the Zrythm chatroom on Matrix."
msgstr ""

#: ../../zrythm-interface/main-toolbar.rst:113
msgid "Manual"
msgstr ""

#: ../../zrythm-interface/main-toolbar.rst:114
msgid "View the user manual."
msgstr ""

#: ../../zrythm-interface/main-toolbar.rst:117
msgid "News"
msgstr ""

#: ../../zrythm-interface/main-toolbar.rst:118
msgid "Show the latest changelog."
msgstr ""

#: ../../zrythm-interface/main-toolbar.rst:121
msgid "Keyboard Shortcuts"
msgstr ""

#: ../../zrythm-interface/main-toolbar.rst:122
msgid "Show all the available keyboard shortcuts."
msgstr ""

#: ../../zrythm-interface/main-toolbar.rst:125
msgid "Donate"
msgstr ""

#: ../../zrythm-interface/main-toolbar.rst:126
msgid "Donate to Zrythm through LiberaPay."
msgstr ""

#: ../../zrythm-interface/main-toolbar.rst:129
msgid "Report a Bug"
msgstr ""

#: ../../zrythm-interface/main-toolbar.rst:130
msgid "Opens the page to report a new bug."
msgstr ""

#: ../../zrythm-interface/main-toolbar.rst:133
msgid "Additional Controls"
msgstr ""

#: ../../zrythm-interface/main-toolbar.rst:134
msgid "The main toolbar also contains the following widgets."
msgstr ""

#: ../../zrythm-interface/main-toolbar.rst:139
msgid "There are the following buttons next to the name of the current project."
msgstr ""

#: ../../zrythm-interface/main-toolbar.rst:143
msgid "Scripting Interface"
msgstr "Interface de scriptage"

#: ../../zrythm-interface/main-toolbar.rst:144
msgid "Shows the scripting interface. See :ref:`scripting` for more information."
msgstr ""

#: ../../zrythm-interface/main-toolbar.rst:148
msgid "Log Viewer"
msgstr ""

#: ../../zrythm-interface/main-toolbar.rst:149
msgid ""
"Displays the log, which gets updated real-time. Preferences Shows the "
"preferences dialog. See :ref:`preferences` for more information."
msgstr ""

#: ../../zrythm-interface/main-toolbar.rst:154
msgid ""
"The MIDI In widget shows the :term:`MIDI` activity of auto-connected MIDI"
" devices and the live waveform display shows the audio waveform from the "
"master output."
msgstr ""

#: ../../zrythm-interface/right-panel.rst:8
msgid "Right Panel"
msgstr ""

#: ../../zrythm-interface/right-panel.rst:9
msgid ""
"The right panel contains plugin and sample browsers in addition to the "
"control room."
msgstr ""

#: ../../zrythm-interface/right-panel.rst:16
msgid "Plugin Browser"
msgstr ""

#: ../../zrythm-interface/right-panel.rst:17
msgid ""
"The first tab is the plugin browser, which is explained in :ref:`plugin-"
"browser`."
msgstr ""

#: ../../zrythm-interface/right-panel.rst:21
msgid "File Browser"
msgstr ""

#: ../../zrythm-interface/right-panel.rst:22
msgid "The file browser is covered in :ref:`file-browser`."
msgstr ""

#: ../../zrythm-interface/right-panel.rst:25
msgid "Control Room"
msgstr ""

#: ../../zrythm-interface/right-panel.rst:26
msgid "The control room is covered in :ref:`control-room`."
msgstr ""

#: ../../zrythm-interface/timeline.rst:8
msgid "Timeline"
msgstr "Ligne temporelle"

#: ../../zrythm-interface/timeline.rst:10
msgid ""
"The timeline consists of the timeline arranger and the project's tracks "
"on the left side. It has a special toolbar at the top for timeline-"
"specific actions."
msgstr ""

#: ../../zrythm-interface/timeline.rst:17
msgid ""
"The :ref:`editing-timeline` section goes in depth about editing inside "
"the timeline panel."
msgstr ""

#: ../../zrythm-interface/transport-bar.rst:8
msgid "Transport Bar"
msgstr "Barre de transport"

#: ../../zrythm-interface/transport-bar.rst:10
#, fuzzy
msgid ""
"The transport bar contains information about the audio engine and "
"transport controls."
msgstr ""
"La barre d'état contient des informations sur le dorsal audio "
"actuellement actif."

#: ../../zrythm-interface/transport-bar.rst:17
#, fuzzy
msgid "Transport Controls"
msgstr "Boutons de transport"

#: ../../zrythm-interface/transport-bar.rst:18
#, fuzzy
msgid ""
"Transport controls change the behavior of playback. They include the "
"following items."
msgstr ""
"La barre de transport contient des contrôles permettant de modifier le "
"comportement de la lecture. Elle comprend les éléments suivants."

#: ../../zrythm-interface/transport-bar.rst:25
msgid "Metronome toggle"
msgstr "Basculement du métronome"

#: ../../zrythm-interface/transport-bar.rst:26
#, fuzzy
msgid "Toggles the metronome on/off."
msgstr "Bascule le métronome actif/inactif"

#: ../../zrythm-interface/transport-bar.rst:29
#, fuzzy
msgid "Metronome options"
msgstr "Basculement du métronome"

#: ../../zrythm-interface/transport-bar.rst:30
msgid "Sets the volume of the metronome."
msgstr ""

#: ../../zrythm-interface/transport-bar.rst:33
msgid "Return to cue point on stop"
msgstr ""

#: ../../zrythm-interface/transport-bar.rst:34
msgid "Toggles whether to return to the cue point when playback stops."
msgstr ""

#: ../../zrythm-interface/transport-bar.rst:38
msgid "BPM"
msgstr "BPM"

#: ../../zrythm-interface/transport-bar.rst:39
#, fuzzy
msgid "Song tempo (beats per minute)."
msgstr "Tempo du morceau (battements par minute)"

#: ../../zrythm-interface/transport-bar.rst:42
msgid "Playhead"
msgstr "Tête de lecture"

#: ../../zrythm-interface/transport-bar.rst:43
#, fuzzy
msgid "Current playhead position, in bars.beats.sixteenths.ticks."
msgstr ""
"Position actuelle de la tête de lecture, en mesures.battements.double-"
"croches.tics"

#: ../../zrythm-interface/transport-bar.rst:46
msgid "Transport buttons"
msgstr "Boutons de transport"

#: ../../zrythm-interface/transport-bar.rst:47
msgid "Controls for stopping, playback, recording, etc."
msgstr "Contrôles d'arrêt, de lecture, d'enregistrement, etc."

#: ../../zrythm-interface/transport-bar.rst:49
msgid ""
"Widgets like the BPM meter can be changed by clicking and dragging, or by"
" hovering over them with the cursor and scrolling"
msgstr ""
"Les widgets tels que l'indicateur de BPM peuvent être changés en cliquant"
" et en faisant glisser, ou en les survolant avec le curseur et en faisant"
" défiler l'écran"

#: ../../zrythm-interface/transport-bar.rst:53
msgid ""
"More information about working with the transport bar is covered in :ref"
":`transport-controls`."
msgstr ""

#: ../../zrythm-interface/transport-bar.rst:57
msgid "Backend Information"
msgstr ""

#: ../../zrythm-interface/transport-bar.rst:58
msgid ""
"Information about the currently selected backend and options is visible "
"in the bottom left corner."
msgstr ""

#: ../../zrythm-interface/zrythm-interface-overview.rst:6
msgid "Interface Overview"
msgstr "Vue d'ensemble de l'interface"

#: ../../zrythm-interface/zrythm-interface-overview.rst:8
#, fuzzy
msgid "The Zrythm interface is split into various sub-modules."
msgstr "L'interface de Zrythm est divisée en différents sous-modules :"

#: ../../zrythm-interface/zrythm-interface-overview.rst:12
msgid "Each sub-module is explained in its own section."
msgstr ""

#: ../../zrythm-interface/zrythm-interface-overview.rst:14
msgid ":ref:`timeline` (1)"
msgstr ""

#: ../../zrythm-interface/zrythm-interface-overview.rst:15
msgid ":ref:`main-toolbar` (2)"
msgstr ""

#: ../../zrythm-interface/zrythm-interface-overview.rst:16
msgid ":ref:`left-panel` (3)"
msgstr ""

#: ../../zrythm-interface/zrythm-interface-overview.rst:17
msgid ":ref:`bottom-panel` (4)"
msgstr ""

#: ../../zrythm-interface/zrythm-interface-overview.rst:18
msgid ":ref:`transport-bar` (5)"
msgstr ""

#: ../../zrythm-interface/zrythm-interface-overview.rst:19
msgid ":ref:`right-panel` (6)"
msgstr ""

#~ msgid "Channel Overview"
#~ msgstr "Aperçu du canal"

#~ msgid "Controls"
#~ msgstr "Contrôles"

#~ msgid "Fader"
#~ msgstr ""

#~ msgid "Meters"
#~ msgstr "Mesureurs"

#~ msgid "Plugin Strip"
#~ msgstr "Tranche de greffon"

#~ msgid "Grid Controls"
#~ msgstr "Contrôles de la grille"

#~ msgid "Zoom Controls"
#~ msgstr "Contrôles du zoom"

#~ msgid "MIDI Arranger"
#~ msgstr "Arrangeur MIDI"

#~ msgid "MIDI Modifier Editor"
#~ msgstr "Éditeur de modificateur MIDI"

#~ msgid "Edit"
#~ msgstr "Éditer"

#~ msgid "File"
#~ msgstr "Fichier"

#~ msgid "Main Menu"
#~ msgstr "Menu principal"

#~ msgid "Monitor"
#~ msgstr "Moniteur"

#~ msgid "Toolbox"
#~ msgstr "Boîte à outils"

#~ msgid "Regions"
#~ msgstr ""

#~ msgid ""
#~ "A Region (Clip) is a container for"
#~ " MIDI Notes or audio. This is "
#~ "what a Region looks like in the"
#~ " arranger."
#~ msgstr ""

#~ msgid ""
#~ "Regions are edited in the Editor "
#~ "Panel. In this case, the clip is"
#~ " looped."
#~ msgstr ""

#~ msgid "The Timeline is where the song is arranged, also known as Arranger."
#~ msgstr ""

#~ msgid ""
#~ "A Channel is a single slot in "
#~ "the Mixer. Most types of Tracks "
#~ "have a corresponding Channel."
#~ msgstr ""

#~ msgid ""
#~ "The Mixer contains all of the "
#~ "Channels in the Project and is "
#~ "used to mix the audio signals from"
#~ " each Channel."
#~ msgstr ""

#~ msgid ""
#~ "The Mixer tab contains the Mixer, "
#~ "where all the visible Channels in "
#~ "the project are shown."
#~ msgstr ""

#~ msgid "WIP"
#~ msgstr "Travail en cours"

#~ msgid "Zrythm's Interface"
#~ msgstr "Interface de Zrythm"

#~ msgid ""
#~ "Zrythm has various editors for editing"
#~ " the various events in the Timeline"
#~ " in detail. These editors appear in"
#~ " the Editor tab in the bottom "
#~ "panel."
#~ msgstr ""
#~ "Zrythm dispose de plusieurs éditeurs "
#~ "pour éditer en détail les différents "
#~ "événements de la ligne temporelle. Ces"
#~ " éditeurs apparaissent dans l'onglet "
#~ "Éditeur du panneau inférieur."

#~ msgid "Zrythm icon"
#~ msgstr "Icône Zrythm"

#~ msgid "Clicking this will show the About dialog"
#~ msgstr "En cliquant dessus, vous verrez la boîte de dialogue d'à propos"

#~ msgid "Home"
#~ msgstr "Accueil"

#~ msgid "View"
#~ msgstr "Affichage"

#~ msgid "Help"
#~ msgstr "Aide"

#~ msgid ""
#~ "The Mixer tab contains the Mixer, "
#~ "where all the visible Channels in "
#~ "the project are shown. The Mixer "
#~ "is used to mix the audio signals"
#~ " from each Channel."
#~ msgstr ""
#~ "L'onglet du mixeur contient le mixeur,"
#~ " où tous les canaux visibles du "
#~ "projet sont affichés."

#~ msgid ""
#~ "In the timeline arranger, these are "
#~ "the global loop points. In arrangers "
#~ "found in the editor, these are the"
#~ " region loop points."
#~ msgstr ""
#~ "Dans l'arrangeur de ligne temporelle, ce"
#~ " sont les points de boucle globaux."
#~ " Dans les arrangeurs trouvés dans "
#~ "l'éditeur, ce sont les points de "
#~ "bouclage de région."

#~ msgid "Status Bar"
#~ msgstr "Barre d'état"

#~ msgid "Inspector Panel (1)"
#~ msgstr "Panneau d'inspection (1)"

#~ msgid ""
#~ "The inspector panel contains the "
#~ "inspector, which is used to view "
#~ "and change parameters of the currently"
#~ " selected objects."
#~ msgstr ""
#~ "Le panneau d'inspection contient l'inspecteur,"
#~ " qui permet d'afficher et de modifier"
#~ " les paramètres des objets actuellement "
#~ "sélectionnés."

#~ msgid "Editor Panel (2)"
#~ msgstr "Panneau d'édition (2)"

#~ msgid ""
#~ "The editor panel contains various views"
#~ " that are useful in composing and "
#~ "mixing, such as the Clip Editor "
#~ "and the Mixer."
#~ msgstr ""
#~ "Le panneau d'édition contient divers "
#~ "affichages utiles pour la composition et"
#~ " le mixage, telles que l'éditeur de"
#~ " clips et le mixeur."

#~ msgid "Browser Panel (3)"
#~ msgstr "Panneau de navigation (3)"

#~ msgid ""
#~ "The browser panel contains the browser,"
#~ " and is used to find plugins "
#~ "and/or audio and MIDI files to "
#~ "drag and drop into the project."
#~ msgstr ""
#~ "Le panneau de navigation contient le "
#~ "navigateur et est utilisé pour trouver"
#~ " des greffons et / ou des "
#~ "fichiers audio et MIDI à glisser-"
#~ "déposer dans le projet."

#~ msgid "Arranger Panel (4)"
#~ msgstr "Panneau de l'arrangeur (4)"

#~ msgid ""
#~ "This is where the action happens. "
#~ "The main panel mainly consists of "
#~ "the Timeline Arranger and the Project's"
#~ " Tracks on the left side."
#~ msgstr ""
#~ "C'est là que l'action se passe. Le"
#~ " panneau principal se compose "
#~ "principalement de l'arrangeur de la la"
#~ " ligne temporelle et des pistes du"
#~ " projet sur le côté gauche."

#~ msgid "Toolbar (5)"
#~ msgstr "Barre d'outils (5)"

#~ msgid ""
#~ "There are two main toolbars containing"
#~ " global controls such as BPM and "
#~ "Transport."
#~ msgstr ""
#~ "Il existe deux barres d'outils "
#~ "principales contenant des contrôles globaux"
#~ " comme le BPM et le transport."

#~ msgid "Title Bar (6)"
#~ msgstr "Barre de titre (6)"

#~ msgid "The Title Bar contains menus with options for various operations."
#~ msgstr ""
#~ "La barre de titre contient des "
#~ "menus avec des options pour diverses "
#~ "opérations."

#~ msgid "Status Bar (7)"
#~ msgstr "Barre d'état (7)"

#~ msgid ""
#~ "The status bar is a helpful bar"
#~ " in the bottom of the window "
#~ "that displays information about the "
#~ "current project."
#~ msgstr ""
#~ "La barre d'état est une barre "
#~ "utile en bas de la fenêtre qui "
#~ "affiche des informations sur le projet"
#~ " en cours."

#~ msgid "The track that this track routes is output to."
#~ msgstr ""

#~ msgid "Track Properties"
#~ msgstr ""

#~ msgid "Track Name"
#~ msgstr ""

#~ msgid "Name of the track"
#~ msgstr ""

#~ msgid "Direct Out"
#~ msgstr ""

#~ msgid "The track that this track routes its output to."
#~ msgstr ""

#~ msgid "Instrument"
#~ msgstr ""

#~ msgid ""
#~ "If the track is an :ref:`instrument-"
#~ "track`, the instrument plugin for this"
#~ " track."
#~ msgstr ""

#~ msgid "Track Inputs"
#~ msgstr ""

#~ msgid "See :ref:`track-inputs` for more information."
#~ msgstr ""

#~ msgid "MIDI FX/Inserts"
#~ msgstr ""

#~ msgid ""
#~ "These are slots for dropping audio "
#~ "or MIDI effects that will be "
#~ "applied to the signal as it passes"
#~ " through the track."
#~ msgstr ""

#~ msgid "See the :ref:`tracks` chapter for more information."
#~ msgstr ""

#~ msgid "Aux Sends"
#~ msgstr ""

#~ msgid ""
#~ "`Aux sends <https://en.wikipedia.org/wiki/Aux-"
#~ "send>`_ to other tracks or plugin "
#~ "side-chain inputs."
#~ msgstr ""

#~ msgid "Fader section to control the volume and stereo balance."
#~ msgstr ""

#~ msgid "Peak"
#~ msgstr ""

#~ msgid "Peak signal value."
#~ msgstr ""

#~ msgid "RMS"
#~ msgstr ""

#~ msgid "Root Mean Square of the signal value."
#~ msgstr ""

#~ msgid "Comments"
#~ msgstr ""

#~ msgid "User comments."
#~ msgstr ""

#~ msgid "This is a TODO feature."
#~ msgstr ""

#~ msgid "The track visibility tab allows toggling the visibility of tracks."
#~ msgstr ""

#~ msgid "Undo"
#~ msgstr ""

#~ msgid "Undo the last action."
#~ msgstr ""

#~ msgid "Redo"
#~ msgstr ""

#~ msgid "Redo the last undo'ed action."
#~ msgstr ""

#~ msgid "Cut"
#~ msgstr ""

#~ msgid "Delete the selected objects and copy them in the clipboard."
#~ msgstr ""

#~ msgid "Copy"
#~ msgstr ""

#~ msgid "Copy the selected objects to the clipboard."
#~ msgstr ""

#~ msgid "Paste"
#~ msgstr ""

#~ msgid "Paste the clipboard contents at the playhead."
#~ msgstr ""

#~ msgid "Duplicate"
#~ msgstr ""

#~ msgid "Duplicate the selected objects."
#~ msgstr ""

#~ msgid "Delete"
#~ msgstr ""

#~ msgid "Delete the selected objects."
#~ msgstr ""

#~ msgid "Export the project as audio or MIDI."
#~ msgstr ""

#~ msgid "Export the routing graph as an image or .dot graph."
#~ msgstr ""

#~ msgid "Tracklist"
#~ msgstr "Liste des pistes"

#~ msgid ""
#~ "The Tracklist contains all of the "
#~ "Tracks in the project. It is split"
#~ " into the top (pinned) Tracklist and"
#~ " the bottom (main) Tracklist."
#~ msgstr ""
#~ "La liste de piste contient toutes "
#~ "les pistes du projet. Elle est "
#~ "divisée en une liste de piste "
#~ "supérieure (épinglée) et une liste de"
#~ " piste inférieure (principale)."

#~ msgid ""
#~ "The numbers at the top indicate "
#~ "the number of visible tracks versus "
#~ "the total number of tracks."
#~ msgstr ""

#~ msgid "The search box is a TODO feature."
#~ msgstr ""

#~ msgid "Timeline Arranger"
#~ msgstr ""

#~ msgid ""
#~ "The timeline arranger is the main "
#~ "area where the song is composed. "
#~ "It consists of a collection of "
#~ "events, such as regions, positioned "
#~ "against time. Some events will open "
#~ "separate windows for further editing "
#~ "when clicked."
#~ msgstr ""
#~ "La ligne temporelle est la zone "
#~ "principale où le morceau est composé."
#~ " Il s'agit généralement d'un ensemble "
#~ "d'événements - principalement des régions "
#~ "- qui se positionnent dans le "
#~ "temps. Certains événements ouvrent des "
#~ "fenêtres séparées pour une modification "
#~ "ultérieure lorsqu'on clique dessus."

#~ msgid ""
#~ "The timeline arranger is split into "
#~ "a top arranger that remains fixed "
#~ "on top and a bottom arranger below"
#~ " it. This way you can pin "
#~ "tracks you want to always be "
#~ "visible at the top."
#~ msgstr ""
#~ "La ligne temporelle est divisée en "
#~ "une ligne temporelle supérieure qui "
#~ "reste fixe sur le dessus et une"
#~ " ligne temporelle déroulante en dessous."
#~ " De cette façon, vous pouvez épingler"
#~ " les pistes que vous voulez toujours"
#~ " voir en haut."

#~ msgid "Ruler"
#~ msgstr "Règle"

#~ msgid "A ruler is used to show the position of events in the arranger."
#~ msgstr ""
#~ "Une règle est utilisée pour montrer "
#~ "la position des événements dans un "
#~ "arrangeur donné, que ce soit l'arrangeur"
#~ " de ligne temporelle, ou du piano-"
#~ "roll, ou de l'éditeur d'échantillons."

#~ msgid ""
#~ "The ruler will display more or "
#~ "less information depending on the "
#~ "current zoom level. It will also "
#~ "display the following markers/indicators."
#~ msgstr ""
#~ "La règle affichera plus ou moins "
#~ "d'informations en fonction du niveau de"
#~ " zoom actuel. Elle affichera également "
#~ "les marqueurs/indicateurs suivants."

#~ msgid "Cue point"
#~ msgstr "Point de repère"

#~ msgid "Displayed as a blue, right-pointing arrow."
#~ msgstr "Affiché sous la forme d'une flèche bleue pointant vers la droite."

#~ msgid "Playhead position"
#~ msgstr "Position de la tête de lecture"

#~ msgid "Shown as a grey, down-facing arrow."
#~ msgstr "Représenté par une flèche grise orientée vers le bas."

#~ msgid "Loop points"
#~ msgstr "Points de bouclage"

#~ msgid ""
#~ "Shown as 2 green arrows, and the"
#~ " area between them is shown in "
#~ "bright green if loop is enabled, "
#~ "or grey if disabled. Can be "
#~ "dragged to reposition."
#~ msgstr ""
#~ "Représenté par 2 flèches vertes, et "
#~ "la zone entre elles est affichée "
#~ "en vert vif si la boucle est "
#~ "activée, ou en gris si elle est"
#~ " désactivée. Peut être glissé pour "
#~ "être repositionné."

#~ msgid ""
#~ "Clicking and dragging on empty space "
#~ "in the ruler will allow you to "
#~ "reposition the playhead."
#~ msgstr ""
#~ "Cliquer et faire glisser sur l'espace"
#~ " vide dans la règle vous permettra"
#~ " de repositionner la tête de lecture."

#~ msgid ""
#~ "Hold :zbutton:`Shift` to disable snapping "
#~ "momentarily while moving things around"
#~ msgstr ""
#~ "Maintenir :zbutton:`MAJ' pour désactiver "
#~ "l'accrochage momentanément tout en déplaçant"
#~ " les objets"

#~ msgid "Minimap"
#~ msgstr "Mini carte de la ligne temporelle"

#~ msgid ""
#~ "The timeline minimap is a little "
#~ "box that represents the current visible"
#~ " area of the timeline. It can "
#~ "be moved around and resized to "
#~ "change the visible area."
#~ msgstr ""
#~ "La ligne temporelle minimap est une "
#~ "petite boîte qui représente la zone "
#~ "visible actuelle de la ligne temporelle."
#~ " Elle peut être déplacée et "
#~ "redimensionnée pour modifier la zone "
#~ "visible."

#~ msgid "The Chord Editor is used for editing Chord Regions."
#~ msgstr "L'éditeur d'accords est utilisé pour éditer les régions d'accords."

#~ msgid "This is a work in progress"
#~ msgstr "C'est un travail en cours"

#~ msgid "Mixing is explained in its own section."
#~ msgstr ""

#~ msgid ""
#~ "The first tab is the plugin "
#~ "browser, which is explained in its "
#~ "own section: :ref:`plugin-browser`"
#~ msgstr ""

#~ msgid ""
#~ "The file browser is also explained "
#~ "in its own section: :ref:`file-browser`"
#~ msgstr ""

#~ msgid "TODO"
#~ msgstr ""

#~ msgid "Basic Concepts and Terminology"
#~ msgstr "Concepts de base et terminologie"

#~ msgid ""
#~ "Here are a few terms you should"
#~ " be aware of when using Zrythm. "
#~ "They are explained further in their "
#~ "corresponding chapters."
#~ msgstr ""
#~ "Voici quelques termes que vous devriez"
#~ " connaître lorsque vous utilisez Zrythm."
#~ " Ils sont expliqués plus en détail"
#~ " dans les chapitres correspondants."

#~ msgid "Region"
#~ msgstr "Région"

#~ msgid ""
#~ "A Region (Clip) is a container for"
#~ " MIDI Notes, audio or other events."
#~ " Regions can be repeated, like below."
#~ msgstr ""
#~ "Une région (clip) est un conteneur "
#~ "pour les notes MIDI ou l'audio. "
#~ "Voici à quoi ressemble une région "
#~ "dans l'arrangeur."

#~ msgid ""
#~ "The content of the Regions can be"
#~ " edited in an Editor, such as "
#~ "the Piano Roll, found in the "
#~ "Editor tab in the bottom panel."
#~ msgstr ""
#~ "La ligne temporelle est l'endroit où "
#~ "le morceau est arrangé, également connue"
#~ " sous le nom d'arrangeur."

#~ msgid "Track"
#~ msgstr "Piste"

#~ msgid ""
#~ "A Track is a single slot in "
#~ "the Timeline containing various Regions "
#~ "and Automation. It may contain various"
#~ " lanes, such as Automation Lanes. "
#~ "There are some special tracks like "
#~ "the Chord Track and the Marker "
#~ "Track that contain chords and markers"
#~ " respectively."
#~ msgstr ""
#~ "Une piste est un emplacement unique "
#~ "dans la ligne temporelle contenant "
#~ "diverses régions et automatisation. Il "
#~ "peut contenir plusieurs lignes, telles "
#~ "que des lignes d'automatisation. Il y"
#~ " a quelques pistes spéciales comme la"
#~ " piste d'accords et la piste de "
#~ "marqueurs qui contiennent respectivement des"
#~ " accords et des marqueurs."

#~ msgid "Channel"
#~ msgstr "Canal"

#~ msgid ""
#~ "A Channel is a single slot in "
#~ "the Mixer. Most types of Tracks "
#~ "have a corresponding Channel, which is"
#~ " used for adjusting the Track's "
#~ "volume, pan and other settings."
#~ msgstr ""
#~ "Le mixeur contient tous les canaux "
#~ "du projet et est utilisé pour "
#~ "mixer les signaux audio de chaque "
#~ "canal."

#~ msgid "Range"
#~ msgstr "Plage"

#~ msgid "A Range is a selection of time between two positions."
#~ msgstr "Une plage est une sélection de temps entre deux positions."

#~ msgid "MIDI Note"
#~ msgstr "Note MIDI"

#~ msgid "MIDI Notes are used to trigger virtual (or hardware) instruments."
#~ msgstr ""
#~ "Les notes MIDI sont utilisées pour "
#~ "déclencher des instruments virtuels (ou "
#~ "matériels)."

#~ msgid ""
#~ "The MIDI In widget shows the MIDI"
#~ " activity of auto-connected MIDI "
#~ "devices and the live waveform display"
#~ " shows the audio waveform from the"
#~ " master output."
<<<<<<< HEAD
#~ msgstr ""

#~ msgid "Displays the log, which gets updated real-time."
#~ msgstr ""

#~ msgid "Preferences"
#~ msgstr ""

#~ msgid ""
#~ "Shows the preferences dialog. See "
#~ ":ref:`preferences` for more information."
#~ msgstr ""
=======
#~ msgstr ""
>>>>>>> 503b207b
<|MERGE_RESOLUTION|>--- conflicted
+++ resolved
@@ -7,13 +7,8 @@
 msgstr ""
 "Project-Id-Version: Zrythm 0.4\n"
 "Report-Msgid-Bugs-To: \n"
-<<<<<<< HEAD
 "POT-Creation-Date: 2020-09-29 18:03+0100\n"
-"PO-Revision-Date: 2020-06-05 11:41+0000\n"
-=======
-"POT-Creation-Date: 2020-09-26 22:46+0100\n"
 "PO-Revision-Date: 2020-09-29 22:22+0000\n"
->>>>>>> 503b207b
 "Last-Translator: Sahaathyva <sahaa.thyva@laposte.net>\n"
 "Language-Team: French <https://hosted.weblate.org/projects/zrythm/"
 "manualzrythm-interface/fr/>\n"
@@ -1310,7 +1305,6 @@
 #~ "devices and the live waveform display"
 #~ " shows the audio waveform from the"
 #~ " master output."
-<<<<<<< HEAD
 #~ msgstr ""
 
 #~ msgid "Displays the log, which gets updated real-time."
@@ -1323,6 +1317,3 @@
 #~ "Shows the preferences dialog. See "
 #~ ":ref:`preferences` for more information."
 #~ msgstr ""
-=======
-#~ msgstr ""
->>>>>>> 503b207b
