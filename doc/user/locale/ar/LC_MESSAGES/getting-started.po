--- conflicted
+++ resolved
@@ -7,19 +7,12 @@
 msgstr ""
 "Project-Id-Version: Zrythm 1.0.0-alpha.0\n"
 "Report-Msgid-Bugs-To: \n"
-<<<<<<< HEAD
 "POT-Creation-Date: 2020-09-24 15:10+0100\n"
-"PO-Revision-Date: YEAR-MO-DA HO:MI+ZONE\n"
-"Last-Translator: FULL NAME <EMAIL@ADDRESS>\n"
-"Language-Team: LANGUAGE <LL@li.org>\n"
-=======
-"POT-Creation-Date: 2020-09-24 00:47+0100\n"
 "PO-Revision-Date: 2020-09-24 02:45+0000\n"
 "Last-Translator: Alexandros Theodotou <alextee@posteo.net>\n"
 "Language-Team: Arabic <https://hosted.weblate.org/projects/zrythm/"
 "manualgetting-started/ar/>\n"
 "Language: ar\n"
->>>>>>> cfab4338
 "MIME-Version: 1.0\n"
 "Content-Type: text/plain; charset=utf-8\n"
 "Content-Transfer-Encoding: 8bit\n"
@@ -327,7 +320,6 @@
 #: ../../getting-started/system-requirements.rst:35
 #, python-format
 msgid ""
-<<<<<<< HEAD
 "When using the :term:`JACK` backend, JACK needs to be set up and "
 "configured before running Zrythm. You will find lots of information "
 "online about how to configure JACK, such as `Demystifying JACK - A "
@@ -366,13 +358,4 @@
 #~ "jack-%E2%80%93-beginners-guide-getting-started-"
 #~ "jack.html>`_, so we will skip this "
 #~ "part."
-#~ msgstr ""
-=======
-"When using the JACK backend, JACK needs to be set up and configured "
-"before running Zrythm. You will find lots of information online about how"
-" to configure JACK, such as `Demystifying JACK - A Beginners Guide to "
-"Getting Started with JACK <https://libremusicproduction.com/articles"
-"/demystifying-jack-%E2%80%93-beginners-guide-getting-started-"
-"jack.html>`_, so we will skip this part."
-msgstr ""
->>>>>>> cfab4338
+#~ msgstr ""